--- conflicted
+++ resolved
@@ -182,11 +182,7 @@
     json.dump(data, f)
   figure, ax = plt.subplots(figsize=(12,5))
   figure.subplots_adjust(left=0.25)
-<<<<<<< HEAD
-  ax.boxplot(data, labels=("Dynamic Lambda", "Static Lambda", "Random Lambda", "Lambda = 1", "Dynamic Theory", "Five Parameters"), vert=False)
-=======
   ax.boxplot(data, labels=("Dynamic Lambda", "Dynamic Lambda with binning", "Static Lambda", "Random Dynamic Lambda", "Random Static Lambda", "Lambda = 1", "Dynamic Theory", "Five Parameters"), vert=False)
->>>>>>> f3ec48d4
   figure.savefig(png_path, dpi=300)
   
 def find_best_performances_i(performancess):
