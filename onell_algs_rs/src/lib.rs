use std::{
    cmp::{max_by, min_by, Ordering},
    iter::{repeat, repeat_with},
    ops::{Add, AddAssign},
};

use bitvec::prelude::*;
use pyo3::prelude::*;
use rand::prelude::IteratorRandom;
use rand::seq::SliceRandom;
use rand::SeedableRng;
<<<<<<< HEAD
=======
use rand_mt::Mt64;
>>>>>>> acbc71ec
use statrs::distribution::{Binomial, Discrete};

#[derive(PartialEq, Eq, PartialOrd, Ord)]
struct NEvals(usize);

impl NEvals {
    fn new() -> NEvals {
        NEvals(0)
    }
    fn increament(&mut self) {
        self.0 += 1;
    }
    fn make_big(&mut self) {
<<<<<<< HEAD
        self.0 = 9999999999;
=======
        self.0 *= usize::max_value()
>>>>>>> acbc71ec
    }
}

impl Add for NEvals {
    type Output = Self;
    fn add(self, other: Self) -> Self {
        Self(self.0 + other.0)
    }
}

impl AddAssign for NEvals {
    fn add_assign(&mut self, rhs: Self) {
        self.0 += rhs.0;
    }
}

struct OneMax(BitVec);

impl OneMax {
    fn len(&self) -> usize{
        self.0.len()
    }
    
    fn flip(&self, mask: Self) -> Self {
        Self(mask.0 ^ &self.0)
    }
    
    fn invert(mut self) -> Self {
        let mut ones = bitvec![usize, Lsb0;];
        ones.extend(repeat(true).take(self.len()));
        self.0 ^= ones;
        self
    }
    
    fn compare_one(&self, other: &Self) -> Ordering {
        self.0.count_ones().cmp(&other.0.count_ones())
    }
    
    fn crossover(left: &Self, right: &Self, mask: Self, n_evals: &mut NEvals) -> Self {
        let inverted_mask = mask.clone().invert();
        let left_half = left.flip(inverted_mask);
        let right_half = right.flip(mask);
        let res = Self(left_half.0 | right_half.0);
        if !(&res == left || &res == right) {
            n_evals.increament()
        }
        res
    }
    
    fn fitness(&self) -> usize {
        self.0.len()
    }
    
    // Checked
    fn random_bits_with_ones<R: rand::Rng>(length: usize, amount: usize, rng: &mut R) -> Self {
        let bits_indices = (0..length).choose_multiple(rng, amount);
        let mut res = bitvec![usize, Lsb0;];
        res.extend(repeat(false).take(length));
        bits_indices.iter().for_each(|i| res.set(*i, true));
        Self(res)
    }
    
    // Checked
    fn random_ones_with_p<R: rand::Rng>(length: usize, p: f64, rng: &mut R) -> Self {
        let mut res = bitvec![usize, Lsb0;];
        res.extend(repeat_with(|| rng.gen_bool(p)).take(length));
        Self(res)
    }
    
    fn random_bits<R: rand::Rng>(rng: &mut R, length: usize) -> Self {
        Self::random_ones_with_p(length, 0.5, rng)
    } 
}

impl Clone for OneMax {
    fn clone(&self) -> Self {
        Self(self.0.clone())
    }
}

impl PartialEq for OneMax {
    fn eq(&self, other: &Self) -> bool {
        self.0.eq(&other.0)
    }

    fn ne(&self, other: &Self) -> bool {
        self.0.ne(&other.0)
    }
}

<<<<<<< HEAD
impl Eq for OneMax {
    
}

struct BinomialNoZero(Binomial);

impl BinomialNoZero {
    fn new(p: f64, n: usize) -> statrs::Result<Self> {
        let inner = Binomial::new(p, n.try_into().unwrap())?;
        Ok(Self(inner))
    } 
    
    fn pmf(&self, i: usize) -> f64 {
        let n = self.0.n().try_into().unwrap();
        let p = self.0.p();
        if i == 0 {
            0.0
        } else {
            self.0.pmf(i.try_into().unwrap()) / (1.0 - (1.0 - p).powi(n))
        }
    }
}

fn mutate<R: rand::Rng>(parent: &OneMax, p: f64, n_child: usize, rng: &mut R) -> (OneMax, NEvals) {
    let bi = BinomialNoZero::new(p, parent.len()).unwrap();
    let l = *(0..=parent.len())
    .collect::<Vec<usize>>()
    .choose_weighted(rng, |i| {
        bi.pmf(*i)
    })
    .unwrap();
=======
fn mutate<R: rand::Rng>(parent: &BitVec, p: f64, n_child: usize, rng: &mut R) -> (BitVec, NEvals) {
    let bi = Binomial::new(p, parent.len().try_into().unwrap()).unwrap();
    let l = *(0..=parent.len())
        .collect::<Vec<usize>>()
        .choose_weighted(rng, |i| {
            if *i == 0 {
                0f64
            } else {
                bi.pmf((*i).try_into().unwrap())
                    / (1f64 - ((1f64 - p) as f64).powi(parent.len().try_into().unwrap()))
            }
        })
        .unwrap();
>>>>>>> acbc71ec
    let children = repeat_with(|| {
        let mask = OneMax::random_bits_with_ones(parent.len(), l, rng);
        parent.flip(mask)
    })
    .take(n_child);
    
    let x_prime = children
    .max_by(|x, y| x.compare_one(y))
    .unwrap();
    
    (x_prime, NEvals(n_child))
}

fn crossover<R: rand::Rng>(
    parent: &OneMax,
    x_prime: OneMax,
    p: f64,
    n_child: usize,
    rng: &mut R,
) -> (OneMax, NEvals) {
    let mut n_evals = NEvals::new();
    let children = repeat_with(|| {
        let mask = OneMax::random_ones_with_p(parent.len(), p, rng);
        OneMax::crossover(parent, &x_prime, mask, &mut n_evals)
    })
    .take(n_child);
    let y = children
    .max_by(|x, y| x.compare_one(y))
    .unwrap();
    let y = [y, x_prime]
    .into_iter()
    .max_by(|x, y| x.compare_one(y))
    .unwrap();
    (y, n_evals)
}

fn generation_full<R: rand::Rng>(
    x: OneMax,
    p: f64,
    n_child_mutate: usize,
    c: f64,
    n_child_crossover: usize,
    rng: &mut R,
) -> (OneMax, NEvals) {
    let (x_prime, ne1) = mutate(&x, p, n_child_mutate, rng);
    let (y, ne2) = crossover(&x, x_prime, c, n_child_crossover, rng);
    let n_evals = ne1 + ne2;
    let x = [x, y]
    .into_iter()
    .max_by(|x, y| x.compare_one(y))
    .unwrap();
    (x, n_evals)
}

<<<<<<< HEAD
fn generation_with_lambda<R: rand::Rng>(x: OneMax, lbd: f64, rng: &mut R) -> (OneMax, NEvals) {
=======
fn generation_with_lambda<R: rand::Rng>(x: BitVec, lbd: f64, rng: &mut R) -> (BitVec, NEvals) {
>>>>>>> acbc71ec
    let p = lbd / (x.len() as f64);
    let c = 1.0 / (lbd as f64);
    let n_child: usize = (lbd.round() as i64).try_into().unwrap();
    generation_full(x, p, n_child, c, n_child, rng)
<<<<<<< HEAD
}

fn get_rng(seed: u64) -> rand_mt::Mt64 {
    let rng: rand_mt::Mt64 = SeedableRng::seed_from_u64(seed);
    rng
=======
>>>>>>> acbc71ec
}

#[pyfunction]
fn onell_lambda(n: usize, lbds: Vec<f64>, seed: u64, max_evals: usize) -> PyResult<usize> {
    let max_evals = NEvals(max_evals);
<<<<<<< HEAD
    let mut rng = get_rng(seed);
    let mut x = OneMax::random_bits(&mut rng, n);
=======
    let mut rng: Mt64 = SeedableRng::seed_from_u64(seed);
    let mut x = random_bits(&mut rng, n);
>>>>>>> acbc71ec
    let mut n_evals = NEvals::new();
    while x.fitness() != n && n_evals < max_evals {
        let lbd = lbds[x.fitness()];
        let ne;
        (x, ne) = generation_with_lambda(x, lbd, &mut rng);
        n_evals += ne;
    }
    
    if x.fitness() != n {
        n_evals.make_big()
    }
    Ok(n_evals.0)
}

#[pyfunction]
fn onell_dynamic_theory(n: usize, seed: u64, max_evals: usize) -> PyResult<usize> {
    let max_evals = NEvals(max_evals);
<<<<<<< HEAD
    let mut rng = get_rng(seed);
    let mut x = OneMax::random_bits(&mut rng, n);
=======
    let mut rng: Mt64 = SeedableRng::seed_from_u64(seed);
    let mut x = random_bits(&mut rng, n);
>>>>>>> acbc71ec
    let mut n_evals = NEvals::new();
    while x.fitness() != n && n_evals < max_evals {
        let lbd = (n as f64 / (n - x.fitness()) as f64).sqrt();
        let ne;
        (x, ne) = generation_with_lambda(x, lbd, &mut rng);
        n_evals += ne;
    }
    
    if x.fitness() != n {
        n_evals.make_big()
    }
    Ok(n_evals.0)
}

#[pyfunction]
fn onell_five_parameters(n: usize, seed: u64, max_evals: usize) -> PyResult<usize> {
    let max_evals = NEvals(max_evals);
<<<<<<< HEAD
    let mut rng = get_rng(seed);
    let mut x = OneMax::random_bits(&mut rng, n);
=======
    let mut rng: Mt64 = SeedableRng::seed_from_u64(seed);
    let mut x = random_bits(&mut rng, n);
>>>>>>> acbc71ec
    let mut n_evals = NEvals::new();
    let alpha = 0.45;
    let beta = 1.6;
    let gamma = 1.0;
    let a = 1.16;
    let b = 0.7;
    let mut lbd: f64 = 1.0;
    let min_prob = 1.0 / (n as f64);
    let max_prob = 0.99;
    while x.fitness() != n && n_evals < max_evals {
        let p = alpha * lbd / (n as f64);
        let p = {
            if p < min_prob {
                min_prob
            } else if p > max_prob {
                max_prob
            } else {
                p
            }
        };
        let c = gamma / lbd;
        let c = {
            if c < min_prob {
                min_prob
            } else if c > max_prob {
                max_prob
            } else {
                c
            }
        };
        
        let n_child_mutate = (lbd.round() as i64).try_into().unwrap();
        let n_child_crossover = ((lbd * beta).round() as i64).try_into().unwrap();
        let f_x = x.fitness();
        let ne;
        (x, ne) = generation_full(x, p, n_child_mutate, c, n_child_crossover, &mut rng);
        if f_x < x.fitness() {
            lbd = max_by(b * lbd, 1.0, |x, y| x.partial_cmp(y).unwrap());
        } else {
            lbd = min_by(a * lbd, (n - 1) as f64, |x, y| x.partial_cmp(y).unwrap());
        }
        n_evals += ne;
    }
    
    if x.fitness() != n {
        n_evals.make_big();
    }
    
    return Ok(n_evals.0);
}

/// A Python module implemented in Rust.
#[pymodule]
fn onell_algs_rs(_py: Python, m: &PyModule) -> PyResult<()> {
    m.add_function(wrap_pyfunction!(onell_lambda, m)?)?;
    m.add_function(wrap_pyfunction!(onell_dynamic_theory, m)?)?;
    m.add_function(wrap_pyfunction!(onell_five_parameters, m)?)?;
    Ok(())
}<|MERGE_RESOLUTION|>--- conflicted
+++ resolved
@@ -1,5 +1,5 @@
 use std::{
-    cmp::{max_by, min_by, Ordering},
+    cmp::{max_by, min_by},
     iter::{repeat, repeat_with},
     ops::{Add, AddAssign},
 };
@@ -9,10 +9,7 @@
 use rand::prelude::IteratorRandom;
 use rand::seq::SliceRandom;
 use rand::SeedableRng;
-<<<<<<< HEAD
-=======
 use rand_mt::Mt64;
->>>>>>> acbc71ec
 use statrs::distribution::{Binomial, Discrete};
 
 #[derive(PartialEq, Eq, PartialOrd, Ord)]
@@ -26,11 +23,7 @@
         self.0 += 1;
     }
     fn make_big(&mut self) {
-<<<<<<< HEAD
-        self.0 = 9999999999;
-=======
         self.0 *= usize::max_value()
->>>>>>> acbc71ec
     }
 }
 
@@ -47,113 +40,30 @@
     }
 }
 
-struct OneMax(BitVec);
-
-impl OneMax {
-    fn len(&self) -> usize{
-        self.0.len()
-    }
-    
-    fn flip(&self, mask: Self) -> Self {
-        Self(mask.0 ^ &self.0)
-    }
-    
-    fn invert(mut self) -> Self {
-        let mut ones = bitvec![usize, Lsb0;];
-        ones.extend(repeat(true).take(self.len()));
-        self.0 ^= ones;
-        self
-    }
-    
-    fn compare_one(&self, other: &Self) -> Ordering {
-        self.0.count_ones().cmp(&other.0.count_ones())
-    }
-    
-    fn crossover(left: &Self, right: &Self, mask: Self, n_evals: &mut NEvals) -> Self {
-        let inverted_mask = mask.clone().invert();
-        let left_half = left.flip(inverted_mask);
-        let right_half = right.flip(mask);
-        let res = Self(left_half.0 | right_half.0);
-        if !(&res == left || &res == right) {
-            n_evals.increament()
-        }
-        res
-    }
-    
-    fn fitness(&self) -> usize {
-        self.0.len()
-    }
-    
-    // Checked
-    fn random_bits_with_ones<R: rand::Rng>(length: usize, amount: usize, rng: &mut R) -> Self {
-        let bits_indices = (0..length).choose_multiple(rng, amount);
-        let mut res = bitvec![usize, Lsb0;];
-        res.extend(repeat(false).take(length));
-        bits_indices.iter().for_each(|i| res.set(*i, true));
-        Self(res)
-    }
-    
-    // Checked
-    fn random_ones_with_p<R: rand::Rng>(length: usize, p: f64, rng: &mut R) -> Self {
-        let mut res = bitvec![usize, Lsb0;];
-        res.extend(repeat_with(|| rng.gen_bool(p)).take(length));
-        Self(res)
-    }
-    
-    fn random_bits<R: rand::Rng>(rng: &mut R, length: usize) -> Self {
-        Self::random_ones_with_p(length, 0.5, rng)
-    } 
-}
-
-impl Clone for OneMax {
-    fn clone(&self) -> Self {
-        Self(self.0.clone())
-    }
-}
-
-impl PartialEq for OneMax {
-    fn eq(&self, other: &Self) -> bool {
-        self.0.eq(&other.0)
-    }
-
-    fn ne(&self, other: &Self) -> bool {
-        self.0.ne(&other.0)
-    }
-}
-
-<<<<<<< HEAD
-impl Eq for OneMax {
-    
-}
-
-struct BinomialNoZero(Binomial);
-
-impl BinomialNoZero {
-    fn new(p: f64, n: usize) -> statrs::Result<Self> {
-        let inner = Binomial::new(p, n.try_into().unwrap())?;
-        Ok(Self(inner))
-    } 
-    
-    fn pmf(&self, i: usize) -> f64 {
-        let n = self.0.n().try_into().unwrap();
-        let p = self.0.p();
-        if i == 0 {
-            0.0
-        } else {
-            self.0.pmf(i.try_into().unwrap()) / (1.0 - (1.0 - p).powi(n))
-        }
-    }
-}
-
-fn mutate<R: rand::Rng>(parent: &OneMax, p: f64, n_child: usize, rng: &mut R) -> (OneMax, NEvals) {
-    let bi = BinomialNoZero::new(p, parent.len()).unwrap();
-    let l = *(0..=parent.len())
-    .collect::<Vec<usize>>()
-    .choose_weighted(rng, |i| {
-        bi.pmf(*i)
-    })
-    .unwrap();
-=======
+fn random_bits<R: rand::Rng>(rng: &mut R, length: usize) -> BitVec {
+    let arch_len = std::mem::size_of::<usize>() * 8;
+    let word_length = (length - 1) / arch_len + 1;
+    let numbers = std::iter::repeat_with(|| rng.gen::<usize>()).take(word_length);
+    let mut bv = bitvec![usize, Lsb0;];
+    bv.extend(numbers);
+    bv.truncate(length);
+    bv
+}
+
+fn random_bits_with_ones<R: rand::Rng>(length: usize, amount: usize, rng: &mut R) -> BitVec {
+    let bits_indices = (0..length).choose_multiple(rng, amount);
+    let mut res = bitvec![usize, Lsb0;];
+    res.extend(repeat(false).take(length));
+    bits_indices.iter().for_each(|i| res.set(*i, true));
+    res
+}
+
+fn random_ones_with_p<R: rand::Rng>(length: usize, p: f64, rng: &mut R) -> BitVec {
+    let mut res = bitvec![usize, Lsb0;];
+    res.extend(repeat_with(|| rng.gen_bool(p)).take(length));
+    res
+}
+
 fn mutate<R: rand::Rng>(parent: &BitVec, p: f64, n_child: usize, rng: &mut R) -> (BitVec, NEvals) {
     let bi = Binomial::new(p, parent.len().try_into().unwrap()).unwrap();
     let l = *(0..=parent.len())
@@ -167,99 +77,90 @@
             }
         })
         .unwrap();
->>>>>>> acbc71ec
     let children = repeat_with(|| {
-        let mask = OneMax::random_bits_with_ones(parent.len(), l, rng);
-        parent.flip(mask)
+        let mut child = random_bits_with_ones(parent.len(), l, rng);
+        child ^= parent;
+        child
     })
     .take(n_child);
-    
+
     let x_prime = children
-    .max_by(|x, y| x.compare_one(y))
-    .unwrap();
-    
+        .max_by(|x, y| x.count_ones().cmp(&y.count_ones()))
+        .unwrap();
+
     (x_prime, NEvals(n_child))
 }
 
 fn crossover<R: rand::Rng>(
-    parent: &OneMax,
-    x_prime: OneMax,
+    parent: &BitVec,
+    x_prime: BitVec,
     p: f64,
     n_child: usize,
     rng: &mut R,
-) -> (OneMax, NEvals) {
+) -> (BitVec, NEvals) {
     let mut n_evals = NEvals::new();
     let children = repeat_with(|| {
-        let mask = OneMax::random_ones_with_p(parent.len(), p, rng);
-        OneMax::crossover(parent, &x_prime, mask, &mut n_evals)
+        let mut child = bitvec![usize, Lsb0;];
+        child.extend(repeat(false).take(parent.len()));
+        let mask = random_ones_with_p(parent.len(), p, rng);
+        let parent_half = !mask.clone() & parent;
+        let x_prime_half = mask & &x_prime;
+        child = parent_half | x_prime_half;
+        if child.as_bitslice() != parent && child.as_bitslice() != x_prime {
+            n_evals.increament();
+        }
+        child
     })
     .take(n_child);
     let y = children
-    .max_by(|x, y| x.compare_one(y))
-    .unwrap();
+        .max_by(|x, y| x.count_ones().cmp(&y.count_ones()))
+        .unwrap();
     let y = [y, x_prime]
-    .into_iter()
-    .max_by(|x, y| x.compare_one(y))
-    .unwrap();
+        .into_iter()
+        .max_by(|x, y| x.count_ones().cmp(&y.count_ones()))
+        .unwrap();
     (y, n_evals)
 }
 
 fn generation_full<R: rand::Rng>(
-    x: OneMax,
+    x: BitVec,
     p: f64,
     n_child_mutate: usize,
     c: f64,
     n_child_crossover: usize,
     rng: &mut R,
-) -> (OneMax, NEvals) {
+) -> (BitVec, NEvals) {
     let (x_prime, ne1) = mutate(&x, p, n_child_mutate, rng);
     let (y, ne2) = crossover(&x, x_prime, c, n_child_crossover, rng);
     let n_evals = ne1 + ne2;
     let x = [x, y]
-    .into_iter()
-    .max_by(|x, y| x.compare_one(y))
-    .unwrap();
+        .into_iter()
+        .max_by(|x, y| x.count_ones().cmp(&y.count_ones()))
+        .unwrap();
     (x, n_evals)
 }
 
-<<<<<<< HEAD
-fn generation_with_lambda<R: rand::Rng>(x: OneMax, lbd: f64, rng: &mut R) -> (OneMax, NEvals) {
-=======
 fn generation_with_lambda<R: rand::Rng>(x: BitVec, lbd: f64, rng: &mut R) -> (BitVec, NEvals) {
->>>>>>> acbc71ec
     let p = lbd / (x.len() as f64);
     let c = 1.0 / (lbd as f64);
     let n_child: usize = (lbd.round() as i64).try_into().unwrap();
     generation_full(x, p, n_child, c, n_child, rng)
-<<<<<<< HEAD
-}
-
-fn get_rng(seed: u64) -> rand_mt::Mt64 {
-    let rng: rand_mt::Mt64 = SeedableRng::seed_from_u64(seed);
-    rng
-=======
->>>>>>> acbc71ec
 }
 
 #[pyfunction]
 fn onell_lambda(n: usize, lbds: Vec<f64>, seed: u64, max_evals: usize) -> PyResult<usize> {
     let max_evals = NEvals(max_evals);
-<<<<<<< HEAD
-    let mut rng = get_rng(seed);
-    let mut x = OneMax::random_bits(&mut rng, n);
-=======
     let mut rng: Mt64 = SeedableRng::seed_from_u64(seed);
     let mut x = random_bits(&mut rng, n);
->>>>>>> acbc71ec
-    let mut n_evals = NEvals::new();
-    while x.fitness() != n && n_evals < max_evals {
-        let lbd = lbds[x.fitness()];
+    let mut n_evals = NEvals::new();
+    while x.count_ones() != n && n_evals < max_evals {
+        let lbd = lbds[x.count_ones()];
         let ne;
         (x, ne) = generation_with_lambda(x, lbd, &mut rng);
         n_evals += ne;
     }
-    
-    if x.fitness() != n {
+
+    if x.count_ones() != n {
         n_evals.make_big()
     }
     Ok(n_evals.0)
@@ -268,22 +169,17 @@
 #[pyfunction]
 fn onell_dynamic_theory(n: usize, seed: u64, max_evals: usize) -> PyResult<usize> {
     let max_evals = NEvals(max_evals);
-<<<<<<< HEAD
-    let mut rng = get_rng(seed);
-    let mut x = OneMax::random_bits(&mut rng, n);
-=======
     let mut rng: Mt64 = SeedableRng::seed_from_u64(seed);
     let mut x = random_bits(&mut rng, n);
->>>>>>> acbc71ec
-    let mut n_evals = NEvals::new();
-    while x.fitness() != n && n_evals < max_evals {
-        let lbd = (n as f64 / (n - x.fitness()) as f64).sqrt();
+    let mut n_evals = NEvals::new();
+    while x.count_ones() != n && n_evals < max_evals {
+        let lbd = (n as f64 / (n - x.count_ones()) as f64).sqrt();
         let ne;
         (x, ne) = generation_with_lambda(x, lbd, &mut rng);
         n_evals += ne;
     }
-    
-    if x.fitness() != n {
+
+    if x.count_ones() != n {
         n_evals.make_big()
     }
     Ok(n_evals.0)
@@ -292,13 +188,8 @@
 #[pyfunction]
 fn onell_five_parameters(n: usize, seed: u64, max_evals: usize) -> PyResult<usize> {
     let max_evals = NEvals(max_evals);
-<<<<<<< HEAD
-    let mut rng = get_rng(seed);
-    let mut x = OneMax::random_bits(&mut rng, n);
-=======
     let mut rng: Mt64 = SeedableRng::seed_from_u64(seed);
     let mut x = random_bits(&mut rng, n);
->>>>>>> acbc71ec
     let mut n_evals = NEvals::new();
     let alpha = 0.45;
     let beta = 1.6;
@@ -308,7 +199,7 @@
     let mut lbd: f64 = 1.0;
     let min_prob = 1.0 / (n as f64);
     let max_prob = 0.99;
-    while x.fitness() != n && n_evals < max_evals {
+    while x.count_ones() != n && n_evals < max_evals {
         let p = alpha * lbd / (n as f64);
         let p = {
             if p < min_prob {
@@ -329,24 +220,24 @@
                 c
             }
         };
-        
+
         let n_child_mutate = (lbd.round() as i64).try_into().unwrap();
         let n_child_crossover = ((lbd * beta).round() as i64).try_into().unwrap();
-        let f_x = x.fitness();
+        let f_x = x.count_ones();
         let ne;
         (x, ne) = generation_full(x, p, n_child_mutate, c, n_child_crossover, &mut rng);
-        if f_x < x.fitness() {
+        if f_x < x.count_ones() {
             lbd = max_by(b * lbd, 1.0, |x, y| x.partial_cmp(y).unwrap());
         } else {
             lbd = min_by(a * lbd, (n - 1) as f64, |x, y| x.partial_cmp(y).unwrap());
         }
         n_evals += ne;
     }
-    
-    if x.fitness() != n {
+
+    if x.count_ones() != n {
         n_evals.make_big();
     }
-    
+
     return Ok(n_evals.0);
 }
 
